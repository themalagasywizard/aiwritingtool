// functions/generate-text.js
const fetch = require('node-fetch');
const config = require('./config');
const { createClient } = require('@supabase/supabase-js');

// Initialize the Supabase client with error handling
let supabase;
try {
  // Check if Supabase environment variables are set
  if (!process.env.SUPABASE_URL || !process.env.SUPABASE_ANON_KEY) {
    throw new Error('Supabase credentials missing. Please set SUPABASE_URL and SUPABASE_ANON_KEY environment variables.');
  }

  // Initialize Supabase client with explicit error handling
  supabase = createClient(
    process.env.SUPABASE_URL,
    process.env.SUPABASE_ANON_KEY,
    {
      auth: {
        persistSession: false // Since this is a serverless function
      }
    }
  );

  // Test the connection
  console.log('Testing Supabase connection...');
  supabase.from('projects').select('count').limit(1)
    .then(() => {
      console.log('Supabase connection successful');
    })
    .catch(error => {
      console.error('Supabase connection test failed:', error);
      throw error;
    });

} catch (error) {
  console.error('Error initializing Supabase client:', error);
  supabase = null;
}

// Add a helper function to check Supabase connection
const ensureSupabaseConnection = async () => {
  if (!supabase) {
    throw new Error('Supabase client not initialized. Please check your environment variables.');
  }
  
  try {
    // Test the connection with a simple query
    await supabase.from('projects').select('count').limit(1);
    return true;
  } catch (error) {
    console.error('Supabase connection test failed:', error);
    throw new Error('Failed to connect to Supabase. Please check your configuration.');
  }
};

// Helper function to truncate text to a maximum length
const truncateText = (text, maxLength = 1000) => {
  if (!text) return '';
  if (text.length <= maxLength) return text;
  return text.substring(0, maxLength) + '...';
};

// Helper function to summarize text (for previous chapter content)
const summarizeText = (text) => {
  if (!text) return '';
  const maxLength = 500;
  if (text.length <= maxLength) return text;
  return text.substring(0, maxLength) + '...';
};

// Helper function to fetch project context from Supabase
const fetchProjectContext = async (projectId, userId) => {
  try {
    // Ensure Supabase connection is working
    await ensureSupabaseConnection();
    
    console.log(`Fetching context for project_id: ${projectId}, user_id: ${userId}`);
    
    // Skip table discovery since we know the table names
    console.log('Using known table schema from configuration');
    
    // Fetch locations - we know the exact table name is "locations"
    console.log('Querying "locations" table with project_id:', projectId);
    const { data: locations, error: locationsError } = await supabase
      .from('locations')
      .select('*')
      .eq('project_id', projectId);
    
    if (locationsError) {
      console.error('Locations query error:', locationsError);
    } else {
      console.log('Locations query results:', {
        count: locations?.length || 0,
        sample: locations?.slice(0, 2) || []
      });
    }
    
    // Fetch characters - we know the exact table name is "characters"
    console.log('Querying "characters" table with project_id:', projectId);
    const { data: characters, error: charactersError } = await supabase
      .from('characters')
      .select('*')
      .eq('project_id', projectId);
    
    if (charactersError) {
      console.error('Characters query error:', charactersError);
    } else {
      console.log('Characters query results:', {
        count: characters?.length || 0,
        sample: characters?.slice(0, 2) || []
      });
    }
    
    // Fetch timeline events - we know the exact table name is "timeline_events"
    console.log('Querying "timeline_events" table with project_id:', projectId);
    const { data: events, error: eventsError } = await supabase
      .from('timeline_events')
      .select('*')
      .eq('project_id', projectId);
    
    if (eventsError) {
      console.error('Events query error:', eventsError);
    } else {
      console.log('Events query results:', {
        count: events?.length || 0,
        sample: events?.slice(0, 2) || []
      });
    }
    
    // Try to fetch all timeline_event_characters links if they exist
    console.log('Querying "timeline_event_characters" table...');
    let eventCharacterLinks = [];
    try {
      const { data: links, error: linksError } = await supabase
        .from('timeline_event_characters')
        .select('*');
      
      if (!linksError) {
        eventCharacterLinks = links || [];
        console.log(`Found ${eventCharacterLinks.length} timeline_event_characters links`);
      } else {
        console.log('No timeline_event_characters table found or error:', linksError.message);
      }
    } catch (e) {
      console.log('Error checking for timeline_event_characters:', e.message);
    }
    
    // Format the context string with more detailed information
    let contextString = 'Project Context:\n\n';
    
    // Add characters section with detailed information
    contextString += 'Characters:\n';
    if (characters && characters.length > 0) {
      characters.forEach(char => {
        contextString += `Character: ${char.name}\n`;
        contextString += `  Role: ${char.role || 'Unspecified'}\n`;
        if (char.traits) contextString += `  Traits: ${truncateText(char.traits, 200)}\n`;
        if (char.backstory) contextString += `  Backstory: ${truncateText(char.backstory, 300)}\n`;
        
        // Try to add event connections if we have the links table data
        if (eventCharacterLinks.length > 0) {
          const characterEvents = events?.filter(event => 
            eventCharacterLinks.some(link => 
              link.character_id === char.id && link.event_id === event.id
            )
          );
          
          if (characterEvents?.length > 0) {
            contextString += `  Appears in events:\n`;
            characterEvents.forEach(event => {
              contextString += `    - ${event.name} (${event.date_time || 'unknown time'})\n`;
            });
          }
        }
        
        contextString += '\n';
      });
    } else {
      contextString += 'No characters found.\n\n';
    }
    
    // Add locations section with detailed information
    contextString += 'Locations:\n';
    if (locations && locations.length > 0) {
      locations.forEach(loc => {
        contextString += `Location: ${loc.name}\n`;
        contextString += `  Type: ${loc.type || 'Unspecified'}\n`;
        if (loc.description) contextString += `  Description: ${truncateText(loc.description, 200)}\n`;
        if (loc.key_features) contextString += `  Key Features: ${truncateText(loc.key_features, 200)}\n`;
        
        // Add events that occur at this location
        const locationEvents = events?.filter(event => event.location_id === loc.id);
        if (locationEvents?.length > 0) {
          contextString += `  Events at this location:\n`;
          locationEvents.forEach(event => {
            contextString += `    - ${event.name} (${event.date_time || 'unknown time'})\n`;
          });
        }
        
        contextString += '\n';
      });
    } else {
      contextString += 'No locations found.\n\n';
    }
    
    // Add timeline events section with detailed information
    contextString += 'Timeline Events (in chronological order):\n';
    if (events && events.length > 0) {
      // Sort events by date_time if it exists
      const eventsWithTime = events.filter(e => e.date_time);
      if (eventsWithTime.length > 0) {
        eventsWithTime.sort((a, b) => new Date(a.date_time) - new Date(b.date_time));
        
        eventsWithTime.forEach(event => {
          const location = locations?.find(loc => loc.id === event.location_id);
          
          contextString += `Event: ${event.name || 'Unnamed Event'}\n`;
          contextString += `  Time: ${event.date_time}\n`;
          if (event.description) contextString += `  Description: ${truncateText(event.description, 200)}\n`;
          if (location) contextString += `  Location: ${location.name}\n`;
          
          // Try to add character connections
          if (eventCharacterLinks.length > 0) {
            const eventCharacters = characters?.filter(char => 
              eventCharacterLinks.some(link => 
                link.event_id === event.id && link.character_id === char.id
              )
            );
            
            if (eventCharacters?.length > 0) {
              contextString += `  Characters involved: ${eventCharacters.map(c => c.name).join(', ')}\n`;
            }
          }
          
          contextString += '\n';
        });
      }
      
      // Add events without timestamps at the end
      const eventsWithoutTime = events.filter(e => !e.date_time);
      if (eventsWithoutTime.length > 0) {
        contextString += 'Events without specific timing:\n';
        eventsWithoutTime.forEach(event => {
          const location = locations?.find(loc => loc.id === event.location_id);
          
          contextString += `Event: ${event.name || 'Unnamed Event'}\n`;
          if (event.description) contextString += `  Description: ${truncateText(event.description, 200)}\n`;
          if (location) contextString += `  Location: ${location.name}\n`;
          contextString += '\n';
        });
      }
    } else {
      contextString += 'No timeline events found.\n';
    }
    
    return contextString;
  } catch (error) {
    console.error('Error in fetchProjectContext:', error);
    console.error('Error details:', {
      message: error.message,
      code: error.code,
      details: error.details,
      hint: error.hint
    });
    // Return a simplified context string even in case of error
    return 'Project Context:\n\nError fetching project context: ' + error.message;
  }
};

// Helper function to fetch previous chapters with focus on continuity
const fetchPreviousChapters = async (projectId, userId, prompt = '') => {
  try {
    // Ensure Supabase connection is working
    await ensureSupabaseConnection();
    
    console.log(`Fetching previous chapters for project_id: ${projectId}`);
    
    // Extract chapter number from prompt if it exists
    const chapterMatch = prompt.match(/chapter\s+(\d+)/i);
    const targetChapter = chapterMatch ? parseInt(chapterMatch[1]) : null;
    console.log('Target chapter from prompt:', targetChapter);
    
    // Direct query using known table name
    console.log('Querying "chapters" table with project_id:', projectId);
    const { data: chapters, error: chaptersError } = await supabase
      .from('chapters')
      .select('*')
      .eq('project_id', projectId)
      .order('order_index', { ascending: true });
    
    if (chaptersError) {
      console.error('Chapters query error:', chaptersError);
      return 'Error fetching chapters: ' + chaptersError.message;
    }
    
    console.log(`Retrieved ${chapters?.length || 0} chapters from database`);
    if (chapters?.length > 0) {
      console.log('Sample chapter data:', chapters[0]);
    }
    
    if (chapters && chapters.length > 0) {
      console.log(`Found ${chapters.length} chapters`);
      let chaptersText = 'PREVIOUS CHAPTERS:\n\n';
      
      if (targetChapter) {
        // If continuing a specific chapter, focus on that chapter and its immediate predecessor
        const targetIndex = chapters.findIndex(chapter => 
          chapter.order_index === targetChapter - 1 || 
          (chapter.chapter_number && chapter.chapter_number === targetChapter)
        );
        
        if (targetIndex !== -1) {
          console.log(`Found target chapter at index ${targetIndex}`);
          
          // Add the target chapter
          const targetChapterData = chapters[targetIndex];
          chaptersText += `CURRENT CHAPTER TO CONTINUE FROM (Chapter ${targetChapter}):\n`;
          chaptersText += `Title: ${targetChapterData.title || 'Untitled'}\n`;
          chaptersText += `${targetChapterData.content}\n\n`;
          
          // Add the previous chapter for context if it exists
          if (targetIndex > 0) {
            const previousChapter = chapters[targetIndex - 1];
            const prevChapterNum = previousChapter.chapter_number || targetChapter - 1;
            chaptersText += `PREVIOUS CHAPTER (Chapter ${prevChapterNum}):\n`;
            chaptersText += `Title: ${previousChapter.title || 'Untitled'}\n`;
            chaptersText += `${summarizeText(previousChapter.content)}\n\n`;
          }
          
          // Add a brief summary of earlier chapters
          if (targetIndex > 1) {
            chaptersText += 'EARLIER CHAPTERS SUMMARY:\n';
            chapters.slice(0, targetIndex - 1).forEach((chapter, index) => {
              const chapterNum = chapter.chapter_number || index + 1;
              chaptersText += `Chapter ${chapterNum}: ${chapter.title || 'Untitled'}\n`;
              chaptersText += `${summarizeText(chapter.content, 200)}\n\n`;
            });
          }
        } else {
          console.log(`Target chapter ${targetChapter} not found in retrieved chapters`);
          chaptersText += `Warning: Chapter ${targetChapter} not found. Here are all available chapters:\n\n`;
          chapters.forEach((chapter, index) => {
            const chapterNum = chapter.chapter_number || chapter.order_index || (index + 1);
            chaptersText += `Chapter ${chapterNum}: ${chapter.title || 'Untitled'}\n`;
            chaptersText += `${summarizeText(chapter.content)}\n\n`;
          });
        }
      } else {
        // If not continuing a specific chapter, include all chapters with most recent in full
        console.log('No specific chapter targeted, including all chapters');
        chapters.forEach((chapter, index) => {
          const chapterNum = chapter.chapter_number || chapter.order_index || (index + 1);
          chaptersText += `Chapter ${chapterNum}: ${chapter.title || 'Untitled'}\n`;
          // Show full content for the most recent chapter, summaries for others
          if (index === chapters.length - 1) {
            chaptersText += `${chapter.content}\n\n`;
          } else {
            chaptersText += `${summarizeText(chapter.content)}\n\n`;
          }
        });
      }
      
      return chaptersText;
    }
    
    console.log('No previous chapters found');
    return 'No previous chapters found.';
  } catch (error) {
    console.error('Error fetching previous chapters:', error);
    return 'Error fetching previous chapters: ' + error.message;
  }
};

// Helper function to validate API keys
const validateApiKeys = (modelName) => {
    const isDeepSeekModel = modelName.includes('deepseek');
    
    if (isDeepSeekModel && (!process.env.DEEPSEEK_API_KEY || process.env.DEEPSEEK_API_KEY === '')) {
        throw new Error('DEEPSEEK_API_KEY is not configured. Please set this environment variable.');
    }
    
    if (!isDeepSeekModel && (!process.env.HF_API_KEY || process.env.HF_API_KEY === '')) {
        throw new Error('HF_API_KEY is not configured. Please set this environment variable.');
    }
};

// Helper function to convert words to tokens (approximate)
const wordsToTokens = (wordCount) => {
    // Average ratio of tokens to words is roughly 1.3
    // Add 20% buffer to ensure we don't cut off mid-sentence
    return Math.ceil(wordCount * 1.3 * 1.2);
};

// Helper function to ensure text ends with a complete sentence
const ensureCompleteSentence = (text) => {
    if (!text) return text;
    
    // Find the last occurrence of common sentence endings
    const endings = ['. ', '! ', '? ', '."', '!"', '?"', '.\n', '!\n', '?\n'];
    let lastEndIndex = -1;
    
    endings.forEach(ending => {
        const index = text.lastIndexOf(ending);
        if (index > lastEndIndex) {
            lastEndIndex = index + ending.length;
        }
    });
    
    // If we found a sentence ending, trim to that point
    if (lastEndIndex > -1) {
        return text.substring(0, lastEndIndex).trim();
    }
    
    // If no sentence ending found, return the original text
    return text.trim();
};

// Helper function to create a timeout promise
const timeoutPromise = (ms, message) => new Promise((_, reject) => 
    setTimeout(() => reject(new Error(message || 'Request timed out')), ms)
);

// Helper function to calculate dynamic timeout based on tokens and mode
const calculateTimeout = (maxTokens, mode, isDeepSeekModel) => {
    const BASE_TIMEOUT = mode === 'chat' ? 20000 : 30000;   // Lower base timeout for chat mode
    const MAX_TIMEOUT = 110000;   // 110 seconds maximum
    const MIN_TIMEOUT = mode === 'chat' ? 10000 : 15000;    // Lower minimum timeout for chat mode
    const MS_PER_TOKEN = mode === 'chat' ? 50 : 100;     // Faster per-token scaling for chat mode

    if (isDeepSeekModel) {
        const scaledTimeout = BASE_TIMEOUT + (maxTokens * MS_PER_TOKEN);
        return Math.min(MAX_TIMEOUT, Math.max(MIN_TIMEOUT, scaledTimeout));
    } else {
        return mode === 'chat' ? 30000 : 60000;
    }
};

// Helper function to fetch with timeout
const fetchWithTimeout = async (url, options, timeout) => {
    try {
        const controller = new AbortController();
        const timeoutId = setTimeout(() => controller.abort(), timeout);
        
        const response = await Promise.race([
            fetch(url, { ...options, signal: controller.signal }),
            timeoutPromise(timeout)
        ]);
        
        clearTimeout(timeoutId);
        return response;
    } catch (error) {
        if (error.name === 'AbortError') {
            throw new Error('Request timed out');
        }
        throw error;
    }
};

// Create system message based on desired length, tone, and context data
const createSystemMessage = (mode, userName, desiredWords, tone, contextString, previousChapters) => {
    // Common intro for both modes
    let baseIntro = `You are an AI writing assistant helping ${userName} with a creative writing project.`;
    
    // Different system messages based on mode
    if (mode === 'chat') {
        return `${baseIntro} You are in BRAINSTORMING MODE.

As a brainstorming and world-building assistant, your role is to help the user explore ideas, develop characters, 
plan plot points, and refine their creative vision WITHOUT generating full narrative text.

GUIDELINES:
1. Focus on DISCUSSING rather than CREATING final content.
2. Ask thoughtful questions to help the user develop their ideas further.
3. Provide concise, helpful suggestions rather than extended prose.
4. Help organize thoughts and explore possibilities.
5. When analyzing characters, settings, or plot points, refer specifically to elements in the project context.
6. Respond conversationally with shorter, more direct answers.
7. Your suggestions should prompt the user's own creativity rather than replacing it.

${contextString ? `PROJECT CONTEXT (Reference these elements in your responses):
${contextString}
` : ''}
${previousChapters ? `${previousChapters}` : ''}

Remember, you are helping brainstorm and plan, not writing the actual content. Keep responses under ${Math.min(desiredWords, 300)} words${tone ? ` in a ${tone} tone` : ''}.`;
    } else {
        // Updated 'generate' mode with enhanced writing instructions
        return `${baseIntro} You are in WRITING MODE.

Your Task:
Write an engaging and creative continuation of the story, approximately ${desiredWords} words long${tone ? `, in a ${tone} tone` : ''}.
The narrative must flow naturally from any preceding text, advance the plot, develop characters, and maintain deep consistency with the established world.

Core Principles for Your Writing:

1.  **NARRATIVE PROGRESSION & CREATIVITY:**
    *   Your primary objective is to **advance the story in a meaningful way**. Introduce new developments, dialogues, internal monologues, or actions that are logical and engaging.
    *   **Show, Don't Just Tell.** Instead of stating a character is brave, describe their brave actions.
    *   Develop characters by revealing their reactions, decisions, and emotional states in response to unfolding events.
    *   While you must honor established facts, you are encouraged to **creatively build upon them**. Introduce plausible minor details, consequences, or sensory information that enriches the scene and world.
    *   **Avoid stagnation.** Do not merely rephrase or summarize previous events or context. The story must move forward.

2.  **INTEGRATING PROVIDED INFORMATION (CONTEXT & PREVIOUS CHAPTERS):**
    *   The "BACKGROUND LORE" and "PREVIOUS CHAPTERS" sections are your **foundational knowledge base and continuity anchor**. They are NOT a rigid script or a checklist of items to be explicitly namedropped.
    *   **Subtlety and organic integration are key.** Use this information to ensure your writing is *implicitly consistent* with established character traits, backstories, relationships, settings, and past events.
    *   For instance, if a character has a known fear, their behavior in a relevant new situation should reflect that, without you needing to state, "Because Character X fears Y, they..."
    *   The history or nature of a location should subtly color the atmosphere or events that unfold there.
    *   **Explicitly mention names, places, or past events from the context ONLY when it feels natural and serves the narrative** (e.g., a character recalling a specific memory, or a direct interaction with a known element).

3.  **SEAMLESS CONTINUITY:**
    *   If the user's prompt indicates continuing a specific chapter or scene (e.g., "Continue Chapter 3," or the prompt directly follows previous text), **pick up precisely where it left off.** Maintain the established scene, location, time of day, character positions, and immediate plot points.
    *   Ensure character voices, motivations, and relationships remain consistent with everything established.
    *   Address or resolve any immediate cliffhangers or pressing questions from the directly preceding text, unless the user's prompt explicitly directs otherwise (e.g., "Maintain the suspense").

4.  **EXECUTING THE USER'S PROMPT:**
    *   Carefully analyze and fulfill the user's specific instructions in the prompt (e.g., "Character A confronts Character B," "Describe the journey to the Mystic Mountain," "End with a cliffhanger"). Weave these instructions into a coherent and compelling narrative segment that respects all other guidelines.

5.  **WRITING QUALITY:**
    *   Produce well-structured prose with clear paragraphs and complete, grammatically correct sentences.
    *   Use vivid and evocative language to engage the reader.
    *   Strive for the requested word count, but prioritize a narratively satisfying and complete segment.

What to AVOID:
*   **Mechanical Listing:** Do not simply list facts from the context.
*   **Forced Mentions:** Avoid awkwardly inserting context elements if they don't fit the current narrative beat.
*   **Contradictions:** Do not contradict established lore, character arcs, or plot points.
*   **Introducing major, unprompted plot twists, characters, or locations that feel out of place or overshadow existing elements.** Minor, plausible, and supportive additions are acceptable if they enhance the current scene.

${contextString ? `
BACKGROUND LORE (Your guide for consistency and inspiration):
${contextString}
` : ''}
${previousChapters ? `
PREVIOUS CHAPTERS (Ensure your writing flows logically from here):
${previousChapters}
<<<<<<< HEAD
` : ''}`;
=======
` : ''}

User's specific writing instruction: "${prompt}"`;
>>>>>>> 89a0c614
    }
};

// Export using the proper format for Netlify Functions
exports.handler = async (event) => {
    // Enable CORS
    const headers = {
        'Access-Control-Allow-Origin': '*',
        'Access-Control-Allow-Headers': 'Content-Type, Authorization',
        'Access-Control-Allow-Methods': 'GET, POST, OPTIONS',
        'Content-Type': 'application/json'
    };

    // Handle OPTIONS request (CORS preflight)
    if (event.httpMethod === 'OPTIONS') {
        return {
            statusCode: 204,
            headers
        };
    }

    try {
        // Basic validation
        if (event.httpMethod !== 'POST') {
            return {
                statusCode: 405,
                headers,
                body: JSON.stringify({
                    error: 'Method not allowed. Please use POST.',
                    success: false
                })
            };
        }

        if (!event.body) {
            return {
                statusCode: 400,
                headers,
                body: JSON.stringify({
                    error: 'Missing request body',
                    success: false
                })
            };
        }

        // Parse request
        let parsedBody;
        try {
            parsedBody = JSON.parse(event.body);
        } catch (e) {
            return {
                statusCode: 400,
                headers,
                body: JSON.stringify({
                    error: 'Invalid JSON in request body',
                    success: false
                })
            };
        }

        const { 
            prompt = '', 
            context = [], 
            mode = 'generate', // Default to generate mode
            tone = '', 
            length = '500',
            user_id = '',
            project_id = ''
        } = parsedBody;

        if (!prompt) {
            return {
                statusCode: 400,
                headers,
                body: JSON.stringify({
                    error: 'Prompt is required',
                    success: false
                })
            };
        }
        
        // Validate user_id and project_id
        if (!user_id || !project_id) {
            return {
                statusCode: 400,
                headers,
                body: JSON.stringify({
                    error: 'user_id and project_id are required',
                    success: false
                })
            };
        }

        const modelName = event.queryStringParameters?.model || config.DEFAULT_MODEL;
        
        // Validate API keys before making request
        try {
            validateApiKeys(modelName);
        } catch (error) {
            return {
                statusCode: 401,
                headers,
                body: JSON.stringify({
                    error: error.message,
                    success: false
                })
            };
        }
        
        // Fetch user data, project context, and previous chapters
        let userName = 'User'; // Default value
        let contextString = '';
        let previousChapters = '';
        
        try {
            // Get authenticated user data if Supabase is available
            if (supabase) {
                // Get user from auth
                const { data: authData, error: authError } = await supabase.auth.getUser();
                
                if (!authError && authData && authData.user) {
                    // Try to get user's name from auth.users table
                    const { data: userData, error: userError } = await supabase
                        .from('profiles')  // Assuming a profiles table exists with user names
                        .select('name')
                        .eq('id', authData.user.id)
                        .single();
                    
                    if (!userError && userData && userData.name) {
                        userName = userData.name;
                    } else {
                        console.log('User profile not found, using email or default name');
                        // Fallback to email address if available
                        userName = authData.user.email?.split('@')[0] || 'User';
                    }
                } else {
                    console.log('Auth user not found, using default name');
                }
                
                // Fetch project context
                contextString = await fetchProjectContext(project_id, user_id);
                
                // Fetch all previous chapters
                previousChapters = await fetchPreviousChapters(project_id, user_id, prompt);
                
                // Log the context being fed to the AI
                console.log('========== CONTEXT BEING FED TO AI ==========');
                console.log('Mode:', mode);
                console.log('Context String:', contextString);
                console.log('----------------------------------------');
                console.log('Previous Chapters:', previousChapters);
                console.log('==========================================');
                
                console.log('Fetched context data successfully');
            } else {
                console.warn('Supabase client not available, skipping context fetching');
            }
        } catch (contextError) {
            console.error('Error fetching context data:', contextError);
            // Don't fail the entire request, just log the error and proceed with defaults
        }

        const isDeepSeekModel = modelName.includes('deepseek');
        const apiUrl = isDeepSeekModel 
            ? 'https://api.deepseek.com/v1/chat/completions'
            : `https://api-inference.huggingface.co/models/${modelName}`;

        // Convert desired word length to tokens and ensure minimum/maximum bounds based on mode
        const maxDesiredWords = mode === 'chat' ? 500 : 5000; // Limit chat responses to 500 words max
        const minDesiredWords = mode === 'chat' ? 50 : 100;   // Different minimums for each mode
        
        const desiredWords = Math.min(Math.max(parseInt(length) || (mode === 'chat' ? 200 : 500), minDesiredWords), maxDesiredWords);
        const maxTokens = wordsToTokens(desiredWords);
        const timeout = calculateTimeout(maxTokens, mode, isDeepSeekModel);
        
        // Move the debugInfo creation here, after all variables are defined
        const debugInfo = {
            contextString,
            previousChapters,
            modelName,
            mode,
            requestedWords: desiredWords
            // Don't include actualWords and tokensUsed yet - they'll be added after generation
        };

        // Create system message based on desired length, tone, and context data
        const systemMessage = createSystemMessage(mode, userName, desiredWords, tone, contextString, previousChapters);

        // Adjust parameters based on mode
        const temperature = mode === 'chat' ? 0.9 : 0.8; // Higher temperature for chat mode to encourage more varied responses
        const presencePenalty = mode === 'chat' ? 0.8 : 0.5; // Higher presence penalty for chat to reduce repetition
        const frequencyPenalty = mode === 'chat' ? 0.7 : 0.5; // Higher frequency penalty for chat to reduce repetition

        // Create request body
        const requestBody = isDeepSeekModel ? {
            model: modelName,
            messages: [
                {
                    role: "system",
                    content: systemMessage
                },
                {
                    role: "user",
                    content: prompt
                }
            ],
            temperature: temperature,
            top_p: 0.95,
            max_tokens: maxTokens,
            stream: false,
            presence_penalty: presencePenalty,
            frequency_penalty: frequencyPenalty,
            stop: ["###"]  // Add a stop sequence to prevent mid-sentence cutoff
        } : {
            inputs: `${systemMessage}\n\n${prompt}\n\nResponse:`,
            parameters: {
                temperature: temperature,
                top_p: 0.95,
                max_new_tokens: maxTokens,
                do_sample: true,
                num_return_sequences: 1,
                length_penalty: mode === 'chat' ? 1.0 : 1.5,  // Lower length penalty for chat
                repetition_penalty: mode === 'chat' ? 1.5 : 1.3,  // Higher repetition penalty for chat
                early_stopping: true,
                stop: ["###"]
            }
        };

        // Make API request
        const response = await fetchWithTimeout(
            apiUrl,
            {
                method: 'POST',
                headers: {
                    'Content-Type': 'application/json',
                    'Authorization': `Bearer ${isDeepSeekModel ? process.env.DEEPSEEK_API_KEY : process.env.HF_API_KEY}`
                },
                body: JSON.stringify(requestBody)
            },
            timeout
        );

        if (!response.ok) {
            const errorText = await response.text();
            console.error('API Error:', response.status, errorText);
            
            return {
                statusCode: response.status,
                headers,
                body: JSON.stringify({
                    error: `API request failed with status ${response.status}`,
                    details: errorText,
                    success: false
                })
            };
        }

        const result = await response.json();
        
        // Extract text and usage info
        let generatedText = '';
        let usage = null;

        if (isDeepSeekModel && result.choices?.[0]?.message?.content) {
            generatedText = result.choices[0].message.content;
            usage = result.usage;
        } else if (Array.isArray(result) && result[0]?.generated_text) {
            generatedText = result[0].generated_text;
        } else if (result.generated_text) {
            generatedText = result.generated_text;
        } else {
            throw new Error('Invalid response format from API');
        }

        if (!generatedText) {
            throw new Error('No text was generated');
        }

        // Ensure the text ends with a complete sentence
        generatedText = ensureCompleteSentence(generatedText);

        // Count actual words
        const actualWords = generatedText.trim().split(/\s+/).length;

        // Add actualWords and tokensUsed to debugInfo
        debugInfo.actualWords = actualWords;
        debugInfo.tokensUsed = usage?.total_tokens || null;

        // Return success response with debug info
        return {
            statusCode: 200,
            headers,
            body: JSON.stringify({
                success: true,
                text: generatedText,
                model: modelName,
                userName: userName,
                mode: mode,
                contextProvided: !!contextString,
                previousChaptersProvided: !!previousChapters,
                usage: usage || null,
                requestedWords: desiredWords,
                actualWords: actualWords,
                actualTokens: usage?.total_tokens || null,
                debug: debugInfo
            })
        };

    } catch (error) {
        console.error('Error in generate-text:', error);
        
        const statusCode = error.message.includes('timed out') ? 408 
            : error.message.includes('API key') ? 401 
            : 500;

        return {
            statusCode,
            headers,
            body: JSON.stringify({
                error: error.message,
                success: false,
                debug: {
                    error: error.message,
                    stack: error.stack
                }
            })
        };
    }
}; <|MERGE_RESOLUTION|>--- conflicted
+++ resolved
@@ -534,13 +534,9 @@
 ${previousChapters ? `
 PREVIOUS CHAPTERS (Ensure your writing flows logically from here):
 ${previousChapters}
-<<<<<<< HEAD
-` : ''}`;
-=======
 ` : ''}
 
-User's specific writing instruction: "${prompt}"`;
->>>>>>> 89a0c614
+FAILURE TO MAINTAIN PERFECT CONTINUITY WITH THE PREVIOUS CHAPTERS IS NOT ALLOWED.`;
     }
 };
 
